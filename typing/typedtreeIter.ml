(**************************************************************************)
(*                                                                        *)
(*                                OCaml                                   *)
(*                                                                        *)
(*    Thomas Gazagnaire (OCamlPro), Fabrice Le Fessant (INRIA Saclay)     *)
(*                                                                        *)
(*   Copyright 2007 Institut National de Recherche en Informatique et     *)
(*   en Automatique.  All rights reserved.  This file is distributed      *)
(*   under the terms of the Q Public License version 1.0.                 *)
(*                                                                        *)
(**************************************************************************)

(*
TODO:
 - 2012/05/10: Follow camlp4 way of building map and iter using classes
     and inheritance ?
*)

open Asttypes
open Typedtree

module type IteratorArgument = sig

    val enter_structure : structure -> unit
    val enter_value_description : value_description -> unit
    val enter_type_declaration : type_declaration -> unit
    val enter_pattern : pattern -> unit
    val enter_expression : expression -> unit
    val enter_package_type : package_type -> unit
    val enter_signature : signature -> unit
    val enter_signature_item : signature_item -> unit
    val enter_module_type_declaration : module_type_declaration -> unit
    val enter_module_type : module_type -> unit
    val enter_module_expr : module_expr -> unit
    val enter_with_constraint : with_constraint -> unit
    val enter_class_expr : class_expr -> unit
    val enter_class_signature : class_signature -> unit
    val enter_class_declaration : class_declaration -> unit
    val enter_class_description : class_description -> unit
    val enter_class_type_declaration : class_type_declaration -> unit
    val enter_class_type : class_type -> unit
    val enter_class_type_field : class_type_field -> unit
    val enter_core_type : core_type -> unit
    val enter_class_structure : class_structure -> unit
    val enter_class_field : class_field -> unit
    val enter_structure_item : structure_item -> unit


    val leave_structure : structure -> unit
    val leave_value_description : value_description -> unit
    val leave_type_declaration : type_declaration -> unit
    val leave_pattern : pattern -> unit
    val leave_expression : expression -> unit
    val leave_package_type : package_type -> unit
    val leave_signature : signature -> unit
    val leave_signature_item : signature_item -> unit
    val leave_module_type_declaration : module_type_declaration -> unit
    val leave_module_type : module_type -> unit
    val leave_module_expr : module_expr -> unit
    val leave_with_constraint : with_constraint -> unit
    val leave_class_expr : class_expr -> unit
    val leave_class_signature : class_signature -> unit
    val leave_class_declaration : class_declaration -> unit
    val leave_class_description : class_description -> unit
    val leave_class_type_declaration : class_type_declaration -> unit
    val leave_class_type : class_type -> unit
    val leave_class_type_field : class_type_field -> unit
    val leave_core_type : core_type -> unit
    val leave_class_structure : class_structure -> unit
    val leave_class_field : class_field -> unit
    val leave_structure_item : structure_item -> unit

    val enter_bindings : rec_flag -> unit
    val enter_binding : value_binding -> unit
    val leave_binding : value_binding -> unit
    val leave_bindings : rec_flag -> unit

      end

module MakeIterator(Iter : IteratorArgument) : sig

    val iter_structure : structure -> unit
    val iter_signature : signature -> unit
    val iter_structure_item : structure_item -> unit
    val iter_signature_item : signature_item -> unit
    val iter_expression : expression -> unit
    val iter_module_type : module_type -> unit
    val iter_pattern : pattern -> unit
    val iter_class_expr : class_expr -> unit

  end = struct

    let may_iter f v =
      match v with
        None -> ()
      | Some x -> f x


    let rec iter_structure str =
      Iter.enter_structure str;
      List.iter iter_structure_item str.str_items;
      Iter.leave_structure str


    and iter_binding vb =
      Iter.enter_binding vb;
      iter_pattern vb.vb_pat;
      iter_expression vb.vb_expr;
      Iter.leave_binding vb

    and iter_bindings rec_flag list =
      Iter.enter_bindings rec_flag;
      List.iter iter_binding list;
      Iter.leave_bindings rec_flag

    and iter_case {c_lhs; c_guard; c_rhs} =
      iter_pattern c_lhs;
      may_iter iter_expression c_guard;
      iter_expression c_rhs

    and iter_cases cases =
      List.iter iter_case cases

    and iter_structure_item item =
      Iter.enter_structure_item item;
      begin
        match item.str_desc with
          Tstr_eval (exp, _attrs) -> iter_expression exp
        | Tstr_value (rec_flag, list) ->
            iter_bindings rec_flag list
        | Tstr_primitive vd -> iter_value_description vd
        | Tstr_type list -> List.iter iter_type_declaration list
        | Tstr_exception cd -> iter_constructor_declaration cd
        | Tstr_exn_rebind _ -> ()
        | Tstr_module x -> iter_module_binding x
        | Tstr_recmodule list -> List.iter iter_module_binding list
        | Tstr_modtype mtd -> iter_module_type_declaration mtd
        | Tstr_open _ -> ()
        | Tstr_class list ->
            List.iter (fun (ci, _, _) ->
                Iter.enter_class_declaration ci;
                iter_class_expr ci.ci_expr;
                Iter.leave_class_declaration ci;
            ) list
        | Tstr_class_type list ->
            List.iter (fun (id, _, ct) ->
                Iter.enter_class_type_declaration ct;
                iter_class_type ct.ci_expr;
                Iter.leave_class_type_declaration ct;
            ) list
        | Tstr_include (mexpr, _, _attrs) ->
            iter_module_expr mexpr
        | Tstr_attribute _ ->
            ()
      end;
      Iter.leave_structure_item item

    and iter_module_binding x =
      iter_module_expr x.mb_expr

    and iter_value_description v =
      Iter.enter_value_description v;
      iter_core_type v.val_desc;
      Iter.leave_value_description v

    and iter_constructor_declaration cd =
      List.iter iter_core_type cd.cd_args;
      option iter_core_type cd.cd_res;

    and iter_type_declaration decl =
      Iter.enter_type_declaration decl;
      List.iter (fun (ct1, ct2, loc) ->
          iter_core_type ct1;
          iter_core_type ct2
      ) decl.typ_cstrs;
      begin match decl.typ_kind with
          Ttype_abstract -> ()
        | Ttype_variant list ->
            List.iter iter_constructor_declaration list
        | Ttype_record list ->
            List.iter
              (fun ld ->
                iter_core_type ld.ld_type
            ) list
      end;
      begin match decl.typ_manifest with
          None -> ()
        | Some ct -> iter_core_type ct
      end;
      Iter.leave_type_declaration decl

    and iter_pattern pat =
      Iter.enter_pattern pat;
      List.iter (fun (cstr, _, _attrs) -> match cstr with
              | Tpat_type _ -> ()
              | Tpat_unpack -> ()
              | Tpat_constraint ct -> iter_core_type ct) pat.pat_extra;
      begin
        match pat.pat_desc with
          Tpat_any -> ()
        | Tpat_var (id, _) -> ()
        | Tpat_alias (pat1, _, _) -> iter_pattern pat1
        | Tpat_constant cst -> ()
        | Tpat_tuple list ->
            List.iter iter_pattern list
        | Tpat_construct (_, _, args) ->
            List.iter iter_pattern args
        | Tpat_variant (label, pato, _) ->
            begin match pato with
                None -> ()
              | Some pat -> iter_pattern pat
            end
        | Tpat_record (list, closed) ->
            List.iter (fun (_, _, pat) -> iter_pattern pat) list
        | Tpat_array list -> List.iter iter_pattern list
        | Tpat_or (p1, p2, _) -> iter_pattern p1; iter_pattern p2
        | Tpat_lazy p -> iter_pattern p
      end;
      Iter.leave_pattern pat

    and option f x = match x with None -> () | Some e -> f e

    and iter_expression exp =
      Iter.enter_expression exp;
      List.iter (function (cstr, _, _attrs) ->
        match cstr with
<<<<<<< HEAD
          Texp_constraint ct ->
            iter_core_type ct
        | Texp_coerce (cty1, cty2) ->
            option iter_core_type cty1; iter_core_type cty2
        | Texp_open (path, _, _) -> ()
=======
          Texp_constraint (cty1, cty2) ->
            option iter_core_type cty1; option iter_core_type cty2
        | Texp_open (_, path, _, _) -> ()
>>>>>>> 7334bb02
        | Texp_poly cto -> option iter_core_type cto
        | Texp_newtype s -> ())
        exp.exp_extra;
      begin
        match exp.exp_desc with
          Texp_ident (path, _, _) -> ()
        | Texp_constant cst -> ()
        | Texp_let (rec_flag, list, exp) ->
            iter_bindings rec_flag list;
            iter_expression exp
        | Texp_function (label, cases, _) ->
            iter_cases cases
        | Texp_apply (exp, list) ->
            iter_expression exp;
            List.iter (fun (label, expo, _) ->
                match expo with
                  None -> ()
                | Some exp -> iter_expression exp
            ) list
        | Texp_match (exp, list, _) ->
            iter_expression exp;
            iter_cases list
        | Texp_try (exp, list) ->
            iter_expression exp;
            iter_cases list
        | Texp_tuple list ->
            List.iter iter_expression list
        | Texp_construct (_, _, args) ->
            List.iter iter_expression args
        | Texp_variant (label, expo) ->
            begin match expo with
                None -> ()
              | Some exp -> iter_expression exp
            end
        | Texp_record (list, expo) ->
            List.iter (fun (_, _, exp) -> iter_expression exp) list;
            begin match expo with
                None -> ()
              | Some exp -> iter_expression exp
            end
        | Texp_field (exp, _, label) ->
            iter_expression exp
        | Texp_setfield (exp1, _, label, exp2) ->
            iter_expression exp1;
            iter_expression exp2
        | Texp_array list ->
            List.iter iter_expression list
        | Texp_ifthenelse (exp1, exp2, expo) ->
            iter_expression exp1;
            iter_expression exp2;
            begin match expo with
                None -> ()
              | Some exp -> iter_expression exp
            end
        | Texp_sequence (exp1, exp2) ->
            iter_expression exp1;
            iter_expression exp2
        | Texp_while (exp1, exp2) ->
            iter_expression exp1;
            iter_expression exp2
        | Texp_for (id, _, exp1, exp2, dir, exp3) ->
            iter_expression exp1;
            iter_expression exp2;
            iter_expression exp3
        | Texp_send (exp, meth, expo) ->
            iter_expression exp;
          begin
            match expo with
                None -> ()
              | Some exp -> iter_expression exp
          end
        | Texp_new (path, _, _) -> ()
        | Texp_instvar (_, path, _) -> ()
        | Texp_setinstvar (_, _, _, exp) ->
            iter_expression exp
        | Texp_override (_, list) ->
            List.iter (fun (path, _, exp) ->
                iter_expression exp
            ) list
        | Texp_letmodule (id, _, mexpr, exp) ->
            iter_module_expr mexpr;
            iter_expression exp
        | Texp_assert exp -> iter_expression exp
        | Texp_lazy exp -> iter_expression exp
        | Texp_object (cl, _) ->
            iter_class_structure cl
        | Texp_pack (mexpr) ->
            iter_module_expr mexpr
      end;
      Iter.leave_expression exp;

    and iter_package_type pack =
      Iter.enter_package_type pack;
      List.iter (fun (s, ct) -> iter_core_type ct) pack.pack_fields;
      Iter.leave_package_type pack;

    and iter_signature sg =
      Iter.enter_signature sg;
      List.iter iter_signature_item sg.sig_items;
      Iter.leave_signature sg;

    and iter_signature_item item =
      Iter.enter_signature_item item;
      begin
        match item.sig_desc with
          Tsig_value vd ->
            iter_value_description vd
        | Tsig_type list ->
            List.iter iter_type_declaration list
        | Tsig_exception cd ->
            iter_constructor_declaration cd
        | Tsig_module md ->
            iter_module_type md.md_type
        | Tsig_recmodule list ->
            List.iter (fun md -> iter_module_type md.md_type) list
        | Tsig_modtype mtd ->
            iter_module_type_declaration mtd
        | Tsig_open _ -> ()
        | Tsig_include (mty, _, _attrs) -> iter_module_type mty
        | Tsig_class list ->
            List.iter iter_class_description list
        | Tsig_class_type list ->
            List.iter iter_class_type_declaration list
        | Tsig_attribute _ -> ()
      end;
      Iter.leave_signature_item item;

    and iter_module_type_declaration mtd =
      Iter.enter_module_type_declaration mtd;
      begin
        match mtd.mtd_type with
        | None -> ()
        | Some mtype -> iter_module_type mtype
      end;
      Iter.leave_module_type_declaration mtd


    and iter_class_description cd =
      Iter.enter_class_description cd;
      iter_class_type cd.ci_expr;
      Iter.leave_class_description cd;

    and iter_class_type_declaration cd =
      Iter.enter_class_type_declaration cd;
      iter_class_type cd.ci_expr;
        Iter.leave_class_type_declaration cd;

    and iter_module_type mty =
      Iter.enter_module_type mty;
      begin
        match mty.mty_desc with
          Tmty_ident (path, _) -> ()
        | Tmty_signature sg -> iter_signature sg
        | Tmty_functor (id, _, mtype1, mtype2) ->
            iter_module_type mtype1; iter_module_type mtype2
        | Tmty_with (mtype, list) ->
            iter_module_type mtype;
            List.iter (fun (path, _, withc) ->
                iter_with_constraint withc
            ) list
        | Tmty_typeof mexpr ->
            iter_module_expr mexpr
      end;
      Iter.leave_module_type mty;

    and iter_with_constraint cstr =
      Iter.enter_with_constraint cstr;
      begin
        match cstr with
          Twith_type decl -> iter_type_declaration decl
        | Twith_module _ -> ()
        | Twith_typesubst decl -> iter_type_declaration decl
        | Twith_modsubst _ -> ()
      end;
      Iter.leave_with_constraint cstr;

    and iter_module_expr mexpr =
      Iter.enter_module_expr mexpr;
      begin
        match mexpr.mod_desc with
          Tmod_ident (p, _) -> ()
        | Tmod_structure st -> iter_structure st
        | Tmod_functor (id, _, mtype, mexpr) ->
            iter_module_type mtype;
            iter_module_expr mexpr
        | Tmod_apply (mexp1, mexp2, _) ->
            iter_module_expr mexp1;
            iter_module_expr mexp2
        | Tmod_constraint (mexpr, _, Tmodtype_implicit, _ ) ->
            iter_module_expr mexpr
        | Tmod_constraint (mexpr, _, Tmodtype_explicit mtype, _) ->
            iter_module_expr mexpr;
            iter_module_type mtype
        | Tmod_unpack (exp, mty) ->
            iter_expression exp
(*          iter_module_type mty *)
      end;
      Iter.leave_module_expr mexpr;

    and iter_class_expr cexpr =
      Iter.enter_class_expr cexpr;
      begin
        match cexpr.cl_desc with
        | Tcl_constraint (cl, None, _, _, _ ) ->
            iter_class_expr cl;
        | Tcl_structure clstr -> iter_class_structure clstr
        | Tcl_fun (label, pat, priv, cl, partial) ->
          iter_pattern pat;
          List.iter (fun (id, _, exp) -> iter_expression exp) priv;
          iter_class_expr cl

        | Tcl_apply (cl, args) ->
            iter_class_expr cl;
            List.iter (fun (label, expo, _) ->
                match expo with
                  None -> ()
                | Some exp -> iter_expression exp
            ) args

        | Tcl_let (rec_flat, bindings, ivars, cl) ->
          iter_bindings rec_flat bindings;
          List.iter (fun (id, _, exp) -> iter_expression exp) ivars;
            iter_class_expr cl

        | Tcl_constraint (cl, Some clty, vals, meths, concrs) ->
            iter_class_expr cl;
            iter_class_type clty

        | Tcl_ident (_, _, tyl) ->
            List.iter iter_core_type tyl
      end;
      Iter.leave_class_expr cexpr;

    and iter_class_type ct =
      Iter.enter_class_type ct;
      begin
        match ct.cltyp_desc with
          Tcty_signature csg -> iter_class_signature csg
        | Tcty_constr (path, _, list) ->
            List.iter iter_core_type list
        | Tcty_arrow (label, ct, cl) ->
            iter_core_type ct;
            iter_class_type cl
      end;
      Iter.leave_class_type ct;

    and iter_class_signature cs =
      Iter.enter_class_signature cs;
      iter_core_type cs.csig_self;
      List.iter iter_class_type_field cs.csig_fields;
      Iter.leave_class_signature cs


    and iter_class_type_field ctf =
      Iter.enter_class_type_field ctf;
      begin
        match ctf.ctf_desc with
          Tctf_inherit ct -> iter_class_type ct
        | Tctf_val (s, _mut, _virt, ct) ->
            iter_core_type ct
        | Tctf_method (s, _priv, _virt, ct) ->
            iter_core_type ct
        | Tctf_constraint  (ct1, ct2) ->
            iter_core_type ct1;
            iter_core_type ct2
      end;
      Iter.leave_class_type_field ctf

    and iter_core_type ct =
      Iter.enter_core_type ct;
      begin
        match ct.ctyp_desc with
          Ttyp_any -> ()
        | Ttyp_var s -> ()
        | Ttyp_arrow (label, ct1, ct2) ->
            iter_core_type ct1;
            iter_core_type ct2
        | Ttyp_tuple list -> List.iter iter_core_type list
        | Ttyp_constr (path, _, list) ->
            List.iter iter_core_type list
        | Ttyp_object (list, o) ->
            List.iter (fun (_, t) -> iter_core_type t) list
        | Ttyp_class (path, _, list) ->
            List.iter iter_core_type list
        | Ttyp_alias (ct, s) ->
            iter_core_type ct
        | Ttyp_variant (list, bool, labels) ->
            List.iter iter_row_field list
        | Ttyp_poly (list, ct) -> iter_core_type ct
        | Ttyp_package pack -> iter_package_type pack
      end;
      Iter.leave_core_type ct

    and iter_class_structure cs =
      Iter.enter_class_structure cs;
      iter_pattern cs.cstr_self;
      List.iter iter_class_field cs.cstr_fields;
      Iter.leave_class_structure cs;


    and iter_row_field rf =
      match rf with
        Ttag (label, bool, list) ->
          List.iter iter_core_type list
      | Tinherit ct -> iter_core_type ct

    and iter_class_field cf =
      Iter.enter_class_field cf;
      begin
        match cf.cf_desc with
          Tcf_inherit (ovf, cl, super, _vals, _meths) ->
          iter_class_expr cl
      | Tcf_constraint (cty, cty') ->
          iter_core_type cty;
          iter_core_type cty'
      | Tcf_val (lab, _, _, Tcfk_virtual cty, _) ->
          iter_core_type cty
      | Tcf_val (lab, _, _, Tcfk_concrete (_, exp), _) ->
          iter_expression exp
      | Tcf_method (lab, _, Tcfk_virtual cty) ->
          iter_core_type cty
      | Tcf_method (lab, _, Tcfk_concrete (_, exp)) ->
          iter_expression exp
      | Tcf_initializer exp ->
          iter_expression exp
      end;
      Iter.leave_class_field cf;
  end

module DefaultIteratorArgument = struct

      let enter_structure _ = ()
      let enter_value_description _ = ()
      let enter_type_declaration _ = ()
      let enter_exception_declaration _ = ()
      let enter_pattern _ = ()
      let enter_expression _ = ()
      let enter_package_type _ = ()
      let enter_signature _ = ()
      let enter_signature_item _ = ()
      let enter_module_type_declaration _ = ()
      let enter_module_type _ = ()
      let enter_module_expr _ = ()
      let enter_with_constraint _ = ()
      let enter_class_expr _ = ()
      let enter_class_signature _ = ()
      let enter_class_declaration _ = ()
      let enter_class_description _ = ()
      let enter_class_type_declaration _ = ()
      let enter_class_type _ = ()
      let enter_class_type_field _ = ()
      let enter_core_type _ = ()
      let enter_core_field_type _ = ()
      let enter_class_structure _ = ()
    let enter_class_field _ = ()
    let enter_structure_item _ = ()


      let leave_structure _ = ()
      let leave_value_description _ = ()
      let leave_type_declaration _ = ()
      let leave_exception_declaration _ = ()
      let leave_pattern _ = ()
      let leave_expression _ = ()
      let leave_package_type _ = ()
      let leave_signature _ = ()
      let leave_signature_item _ = ()
      let leave_module_type_declaration _ = ()
      let leave_module_type _ = ()
      let leave_module_expr _ = ()
      let leave_with_constraint _ = ()
      let leave_class_expr _ = ()
      let leave_class_signature _ = ()
      let leave_class_declaration _ = ()
      let leave_class_description _ = ()
      let leave_class_type_declaration _ = ()
      let leave_class_type _ = ()
      let leave_class_type_field _ = ()
      let leave_core_type _ = ()
      let leave_core_field_type _ = ()
      let leave_class_structure _ = ()
    let leave_class_field _ = ()
    let leave_structure_item _ = ()

    let enter_binding _ = ()
    let leave_binding _ = ()

    let enter_bindings _ = ()
    let leave_bindings _ = ()

  end<|MERGE_RESOLUTION|>--- conflicted
+++ resolved
@@ -224,17 +224,11 @@
       Iter.enter_expression exp;
       List.iter (function (cstr, _, _attrs) ->
         match cstr with
-<<<<<<< HEAD
           Texp_constraint ct ->
             iter_core_type ct
         | Texp_coerce (cty1, cty2) ->
             option iter_core_type cty1; iter_core_type cty2
-        | Texp_open (path, _, _) -> ()
-=======
-          Texp_constraint (cty1, cty2) ->
-            option iter_core_type cty1; option iter_core_type cty2
         | Texp_open (_, path, _, _) -> ()
->>>>>>> 7334bb02
         | Texp_poly cto -> option iter_core_type cto
         | Texp_newtype s -> ())
         exp.exp_extra;
